--- conflicted
+++ resolved
@@ -1,18 +1,15 @@
 # Copyright (C) 2021 Intel Corporation
 # SPDX-License-Identifier: BSD-3-Clause
 # See: https://spdx.org/licenses/
+import numpy as np
 import typing as ty
 
-<<<<<<< HEAD
 from lava.magma.core.model.interfaces import AbstractPortMessage, \
     PortMessageFormat
 
 
 class PortMessage(AbstractPortMessage):
     pass
-=======
-import numpy as np
->>>>>>> 62b2f078
 
 
 def enum_to_np(value: ty.Union[int, float],
@@ -77,23 +74,10 @@
     """Signifies a STOP command from one actor to another"""
     PAUSE = enum_to_message(-2)
     """Signifies a PAUSE command from one actor to another"""
-<<<<<<< HEAD
-
-
-class REQ_TYPE:
-    """
-    Signifies type of request
-    """
-    GET = enum_to_message(0)
-    """Read a variable"""
-    SET = enum_to_message(1)
-    """Write to a variable"""
-=======
-    GET_DATA = enum_to_np(-3)
+    GET_DATA = enum_to_message(-3)
     """Signifies Read a variable"""
-    SET_DATA = enum_to_np(-4)
+    SET_DATA = enum_to_message(-4)
     """Signifies Write a variable"""
->>>>>>> 62b2f078
 
 
 class MGMT_RESPONSE:
