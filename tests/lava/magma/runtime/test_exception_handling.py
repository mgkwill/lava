--- conflicted
+++ resolved
@@ -20,33 +20,21 @@
 # A minimal process with an OutPort
 class P1(AbstractProcess):
     def __init__(self, **kwargs):
-<<<<<<< HEAD
-        super().__init__(loglevel=logging.ERROR, **kwargs)
-=======
         super().__init__(loglevel=logging.CRITICAL, **kwargs)
->>>>>>> 06d6cee6
         self.out = OutPort(shape=(2,))
 
 
 # A minimal process with an InPort
 class P2(AbstractProcess):
     def __init__(self, **kwargs):
-<<<<<<< HEAD
-        super().__init__(loglevel=logging.ERROR, **kwargs)
-=======
         super().__init__(loglevel=logging.CRITICAL, **kwargs)
->>>>>>> 06d6cee6
         self.inp = InPort(shape=(2,))
 
 
 # A minimal process with an InPort
 class P3(AbstractProcess):
     def __init__(self, **kwargs):
-<<<<<<< HEAD
-        super().__init__(loglevel=logging.ERROR, **kwargs)
-=======
         super().__init__(loglevel=logging.CRITICAL, **kwargs)
->>>>>>> 06d6cee6
         self.inp = InPort(shape=(2,))
 
 
@@ -96,17 +84,10 @@
         proc = P1()
 
         run_steps = RunSteps(num_steps=1)
-<<<<<<< HEAD
-        run_cfg = Loihi1SimCfg(loglevel=logging.ERROR)
-
-        # Run the network for 1 time step -> no exception
-        proc.run(condition=RunSteps(num_steps=1), run_cfg=run_cfg)
-=======
         run_cfg = Loihi1SimCfg(loglevel=logging.CRITICAL)
 
         # Run the network for 1 time step -> no exception
         proc.run(condition=run_steps, run_cfg=run_cfg)
->>>>>>> 06d6cee6
 
         # Run the network for another time step -> expect exception
         with self.assertRaises(RuntimeError) as context:
@@ -126,11 +107,7 @@
         recv = P2()
 
         run_steps = RunSteps(num_steps=1)
-<<<<<<< HEAD
-        run_cfg = Loihi1SimCfg(loglevel=logging.ERROR)
-=======
         run_cfg = Loihi1SimCfg(loglevel=logging.CRITICAL)
->>>>>>> 06d6cee6
 
         # Connect sender with receiver
         sender.out.connect(recv.inp)
@@ -157,11 +134,7 @@
         recv2 = P3()
 
         run_steps = RunSteps(num_steps=1)
-<<<<<<< HEAD
-        run_cfg = Loihi1SimCfg(loglevel=logging.ERROR)
-=======
         run_cfg = Loihi1SimCfg(loglevel=logging.CRITICAL)
->>>>>>> 06d6cee6
 
         # Connect sender with receiver
         sender.out.connect([recv1.inp, recv2.inp])
